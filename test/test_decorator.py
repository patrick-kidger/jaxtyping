from typing import Iterator

import jax.numpy as jnp
<<<<<<< HEAD
import pytest

from jaxtyping import Array, Float, jaxtyped, Shaped
=======
import jax.random as jr
import pytest

from jaxtyping import Array, Float, jaxtyped, print_bindings
>>>>>>> c8764077


try:
    import torch
except ImportError:
    torch = None


"""
class M(metaclass=abc.ABCMeta):
    @jaxtyped(typechecker=None)
    def f(self):
        ...

    @jaxtyped(typechecker=None)
    @classmethod
    def g1(cls):
        return 3

    @classmethod
    @jaxtyped(typechecker=None)
    def g2(cls):
        return 4

    @jaxtyped(typechecker=None)
    @staticmethod
    def h1():
        return 3

    @staticmethod
    @jaxtyped(typechecker=None)
    def h2():
        return 4

    @jaxtyped(typechecker=None)
    @abc.abstractmethod
    def i1(self):
        ...

    @abc.abstractmethod
    @jaxtyped(typechecker=None)
    def i2(self):
        ...


class N:
    @jaxtyped(typechecker=None)
    @property
    def j1(self):
        return 3

    @property
    @jaxtyped(typechecker=None)
    def j2(self):
        return 4


def test_identity():
    assert M.f is M.f


def test_classmethod():
    assert M.g1() == 3
    assert M.g2() == 4


def test_staticmethod():
    assert M.h1() == 3
    assert M.h2() == 4


# Check that the @jaxtyped decorator doesn't blat the __isabstractmethod__ of
# @abstractmethod
def test_abstractmethod():
    assert M.i1.__isabstractmethod__
    assert M.i2.__isabstractmethod__


def test_property():
    assert N().j1 == 3
    assert N().j2 == 4


def test_context(getkey):
    a = jr.normal(getkey(), (3, 4))
    b = jr.normal(getkey(), (5,))
    with jaxtyped("context"):
        assert isinstance(a, Float[Array, "foo bar"])
        assert not isinstance(b, Float[Array, "foo"])
    assert isinstance(a, Float[Array, "foo bar"])
    assert isinstance(b, Float[Array, "foo"])


def test_varargs(jaxtyp, typecheck):
    @jaxtyp(typecheck)
    def f(*args):
        pass

    f(1, 2)


def test_varkwargs(jaxtyp, typecheck):
    @jaxtyp(typecheck)
    def f(**kwargs):
        pass

    f(a=1, b=2)


def test_defaults(jaxtyp, typecheck):
    @jaxtyp(typecheck)
    def f(x: int, y=1):
        pass

    f(1)


class _GlobalFoo:
    pass


def test_global_stringified_annotation(jaxtyp, typecheck):
    @jaxtyp(typecheck)
    def f(x: "_GlobalFoo") -> "_GlobalFoo":
        return x

    f(_GlobalFoo())

    @jaxtyp(typecheck)
    def g(x: int) -> "_GlobalFoo":
        return x

    @jaxtyp(typecheck)
    def h(x: "_GlobalFoo") -> int:
        return x

    with pytest.raises(ReturnError):
        g(1)

    with pytest.raises(ParamError):
        h(1)


# This test does not use `jaxtyp(typecheck)` because typeguard does some evil stack
# frame introspection to try and grab local variables.
def test_local_stringified_annotation(typecheck):
    class LocalFoo:
        pass

    @jaxtyped(typechecker=typecheck)
    def f(x: "LocalFoo") -> "LocalFoo":
        return x

    f(LocalFoo())

    with pytest.warns(match="As of jaxtyping version 0.2.24"):

        @jaxtyped
        @typecheck
        def g(x: "LocalFoo") -> "LocalFoo":
            return x

    g(LocalFoo())

    # We don't check that errors are raised if it goes wrong, since we can't usually
    # resolve local type annotations at runtime. Best we can hope for is not to raise
    # a spurious error about not being able to find the type.

<<<<<<< HEAD
"""


def test_generators_simple(typecheck):
    @jaxtyped(typechecker=typecheck)
    def gen(a: Float[Array, "*"]) -> Iterator[Float[Array, "*"]]:
        yield a

    @jaxtyped(typechecker=typecheck)
    def foo():
        next(gen(jnp.zeros(2)))
        next(gen(jnp.zeros((3, 4))))

    foo()


def test_generators_double_decorator(typecheck):
    @jaxtyped(typechecker=None)
    @typecheck
    def gen(a: Float[Array, "*in"]) -> Iterator[Float[Array, "*out"]]:  # noqa: F821
        yield a

    @jaxtyped(typechecker=None)
    @typecheck
    def foo():
        next(gen(jnp.zeros(1)))
        next(gen(jnp.zeros(2)))

    foo()


def test_generators_original_issue(typecheck):
    # Effectively the same as https://github.com/patrick-kidger/jaxtyping/issues/91
    if torch is None:
        pytest.skip("torch is not available")

    @jaxtyped(typechecker=None)
    @typecheck
    def g(x: Shaped[torch.Tensor, "*"]) -> Iterator[Shaped[torch.Tensor, "*"]]:
        yield x

    @jaxtyped(typechecker=None)
    def f():
        next(g(torch.zeros(1)))
        next(g(torch.zeros(2)))

    f()
=======

def test_print_bindings(typecheck, capfd):
    @jaxtyped(typechecker=typecheck)
    def f(x: Float[Array, "foo bar"]):
        print_bindings()

    capfd.readouterr()
    f(jnp.zeros((3, 4)))
    text, _ = capfd.readouterr()
    assert text == (
        "The current values for each jaxtyping axis annotation are as follows."
        "\nfoo=3\nbar=4\n"
    )
>>>>>>> c8764077
<|MERGE_RESOLUTION|>--- conflicted
+++ resolved
@@ -1,16 +1,13 @@
+import abc
 from typing import Iterator
 
 import jax.numpy as jnp
-<<<<<<< HEAD
-import pytest
-
-from jaxtyping import Array, Float, jaxtyped, Shaped
-=======
 import jax.random as jr
 import pytest
 
-from jaxtyping import Array, Float, jaxtyped, print_bindings
->>>>>>> c8764077
+from jaxtyping import Array, Float, jaxtyped, print_bindings, Shaped
+
+from .helpers import ParamError, ReturnError
 
 
 try:
@@ -19,7 +16,6 @@
     torch = None
 
 
-"""
 class M(metaclass=abc.ABCMeta):
     @jaxtyped(typechecker=None)
     def f(self):
@@ -179,9 +175,6 @@
     # resolve local type annotations at runtime. Best we can hope for is not to raise
     # a spurious error about not being able to find the type.
 
-<<<<<<< HEAD
-"""
-
 
 def test_generators_simple(typecheck):
     @jaxtyped(typechecker=typecheck)
@@ -227,7 +220,7 @@
         next(g(torch.zeros(2)))
 
     f()
-=======
+
 
 def test_print_bindings(typecheck, capfd):
     @jaxtyped(typechecker=typecheck)
@@ -240,5 +233,4 @@
     assert text == (
         "The current values for each jaxtyping axis annotation are as follows."
         "\nfoo=3\nbar=4\n"
-    )
->>>>>>> c8764077
+    )