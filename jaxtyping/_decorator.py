# Copyright (c) 2022 Google LLC
#
# Permission is hereby granted, free of charge, to any person obtaining a copy of
# this software and associated documentation files (the "Software"), to deal in
# the Software without restriction, including without limitation the rights to
# use, copy, modify, merge, publish, distribute, sublicense, and/or sell copies of
# the Software, and to permit persons to whom the Software is furnished to do so,
# subject to the following conditions:
#
# The above copyright notice and this permission notice shall be included in all
# copies or substantial portions of the Software.
#
# THE SOFTWARE IS PROVIDED "AS IS", WITHOUT WARRANTY OF ANY KIND, EXPRESS OR
# IMPLIED, INCLUDING BUT NOT LIMITED TO THE WARRANTIES OF MERCHANTABILITY, FITNESS
# FOR A PARTICULAR PURPOSE AND NONINFRINGEMENT. IN NO EVENT SHALL THE AUTHORS OR
# COPYRIGHT HOLDERS BE LIABLE FOR ANY CLAIM, DAMAGES OR OTHER LIABILITY, WHETHER
# IN AN ACTION OF CONTRACT, TORT OR OTHERWISE, ARISING FROM, OUT OF OR IN
# CONNECTION WITH THE SOFTWARE OR THE USE OR OTHER DEALINGS IN THE SOFTWARE.

import dataclasses
import functools as ft
import importlib.util
import inspect
import itertools as it
import sys
import warnings
from typing import Any, get_args, get_origin, get_type_hints, overload

<<<<<<< HEAD

try:
    import jax._src.traceback_util as traceback_util
except ImportError:
    pass
else:
    traceback_util.register_exclusion(__file__)


from ._array_types import _MetaAbstractArray
=======
>>>>>>> ff3ded32
from ._config import config
from ._errors import AnnotationError, TypeCheckError
from ._storage import pop_shape_memo, push_shape_memo, shape_str


class _Sentinel:
    def __repr__(self):
        return "sentinel"


_sentinel = _Sentinel()
_tb_flag = True


@overload
def jaxtyped(*, typechecker=_sentinel):
    ...


@overload
def jaxtyped(fn, *, typechecker=_sentinel):
    ...


def jaxtyped(fn=_sentinel, *, typechecker=_sentinel):
    """Decorate a function with this to perform runtime type-checking of its arguments
    and return value. Decorate a dataclass to perform type-checking of its attributes.

    !!! Example

        ```python
        # Import both the annotation and the `jaxtyped` decorator from `jaxtyping`
        from jaxtyping import Array, Float, jaxtyped

        # Use your favourite typechecker: usually one of the two lines below.
        from typeguard import typechecked as typechecker
        from beartype import beartype as typechecker

        # Type-check a function
        @jaxtyped(typechecker=typechecker)
        def batch_outer_product(x: Float[Array, "b c1"],
                                y: Float[Array, "b c2"]
                              ) -> Float[Array, "b c1 c2"]:
            return x[:, :, None] * y[:, None, :]

        # Type-check a dataclass
        from dataclasses import dataclass

        @jaxtyped(typechecker=typechecker)
        @dataclass
        class MyDataclass:
            x: int
            y: Float[Array, "b c"]
        ```

    **Arguments:**

    - `fn`: The function or dataclass to decorate. In practice if you want to use
        dataclasses with JAX, then
        [`equinox.Module`](https://docs.kidger.site/equinox/api/module/module/) is our
        recommended approach:
        ```python
        import equinox as eqx

        @jaxtyped(typechecker=typechecker)
        class MyModule(eqx.Module):
            ...
        ```

    - `typechecker`: Keyword-only argument: the runtime type-checker to use. This should
        be a function decorator that will raise an exception if there is a type error,
        e.g.
        ```python
        @typechecker
        def f(x: int):
            pass

        f("a string is not an integer")  # this line should raise an exception
        ```
        Common choices are `typechecker=beartype.beartype` or
        `typechecker=typeguard.typechecked`. Can also be set as `typechecker=None` to
        skip automatic runtime type-checking, but still support manual `isinstance`
        checks inside the function body:
        ```python
        @jaxtyped(typechecker=None)
        def f(x):
            assert isinstance(x, Float[Array, "batch channel"])
        ```

    **Returns:**

    If `fn` is a function (including a `staticmethod`, `classmethod`, or `property`),
    then a wrapped function is returned.

    If `fn` is a dataclass, then `fn` is returned directly, and additionally its
    `__init__` method is wrapped and modified in-place.

    !!! Info "Old syntax"

        jaxtyping previously (before v0.2.24) recommended using this double-decorator
        syntax:
        ```python
        @jaxtyped
        @typechecker
        def f(...): ...
        ```
        This is still supported, but will now raise a warning recommending the
        `jaxtyped(typechecker=typechecker)` syntax discussed above. (Which will produce
        easier-to-debug error messages: under the hood, the new syntax more carefully
        manipulates the typechecker so as to determine where a type-check error arises.)

    ??? Info "Notes for advanced users"

        **Dynamic contexts:**

        Put precisely, the axis names in e.g. `Float[Array, "batch channels"]` and the
        structure names in e.g. `PyTree[int, "T"]` are all scoped to the thread-local
        dynamic context of a `jaxtyped`-wrapped function. If from within that function
        we then call another `jaxtyped`-wrapped function, then a new context is pushed
        to the stack. The axis sizes and PyTree structures of this inner function will
        then not be compared against the axis sizes and PyTree structures of the outer
        function. After the inner function returns then this inner context is popped
        from the stack, and the previous context is returned to.

        **isinstance:**

        Binding of a value against a name is done with an `isinstance` check, for
        example `isinstance(jnp.zeros((3, 4)), Float[Array, "dim1 dim2"])` will bind
        `dim1=3` and `dim2=4`. In practice these `isinstance` checks are usually done by
        the run-time typechecker `typechecker` that is supplied as an argument.

        This can also be done manually: add `isinstance` checks inside a function body
        and they will contribute to the same collection of consistency checks as are
        performed by the typechecker on the arguments and return values. (Or you can
        forgo such a typechecker altogether -- i.e. `typechecker=None` -- and only do
        your own manual `isinstance` checks.)

        Only `isinstance` checks that pass will contribute to the store of values; those
        that fail will not. As such it is safe to write e.g.
        `assert not isinstance(x, Float32[Array, "foo"])`.

        **Decoupling contexts from function calls:**

        If you would like to call a new function *without* creating a new
        dynamic context (and using the same set of axis and structure values), then
        simply do not add a `jaxtyped` decorator to your inner function, whilst
        continuing to perform type-checking in whatever way you prefer.

        Conversely, if you would like a new dynamic context *without* calling a new
        function, then in addition to the usage discussed above, `jaxtyped` also
        supports being used as a context manager, by passing it the string `"context"`:
        ```python
        with jaxtyped("context"):
            assert isinstance(x, Float[Array, "batch channel"])
        ```
        This is equivalent to placing this code inside a new function wrapped in
        `jaxtyped(typechecker=None)`. Usage like this is very rare; it's mostly only
        useful when working at the global scope.
    """

    global _tb_flag
    if _tb_flag and importlib.util.find_spec("jax._src.traceback_util") is not None:
        import jax._src.traceback_util as traceback_util

        traceback_util.register_exclusion(__file__)
        _tb_flag = False

    # First handle the `jaxtyped("context")` usage, which is a special case.
    if fn == "context":
        if typechecker is not _sentinel:
            raise ValueError(
                "Cannot use `jaxtyped` as a context with a typechecker. That is, "
                "`with jaxtyped('context', typechecker=...):`. is not allowed. In this "
                "case the type checker does not actually do anything, as there is no "
                "function to type-check."
            )
        return _JaxtypingContext()

    # Now check that a typechecker has been explicitly declared. (Or explicitly declared
    # as not being used, via `typechecker=None`.)
    # This is needed just for backward compatibility: an undeclared typechecker
    # corresponds to the old double-decorator syntax.
    if typechecker is _sentinel:
        # This branch will also catch the easy-to-make mistake of
        # ```python
        # @jaxtyped(typechecker)
        # def foo(...):
        # ```
        # which is a bug as `typechecker` is interpreted as the function to decorate!
        warnings.warn(
            "As of jaxtyping version 0.2.24, jaxtyping now prefers the syntax\n"
            "```\n"
            "from jaxtyping import jaxtyped\n"
            "# Use your favourite typechecker: usually one of the two lines below.\n"
            "from typeguard import typechecked as typechecker\n"
            "from beartype import beartype as typechecker\n"
            "\n"
            "@jaxtyped(typechecker=typechecker)\n"
            "def foo(...):\n"
            "```\n"
            "and the old double-decorator syntax\n"
            "```\n"
            "@jaxtyped\n"
            "@typechecker\n"
            "def foo(...):\n"
            "```\n"
            "should no longer be used. (It will continue to work as it did before, but "
            "the new approach will produce more readable error messages.)\n"
            "In particular note that `typechecker` must be passed via keyword "
            "argument; the following is not valid:\n"
            "```\n"
            "@jaxtyped(typechecker)\n"
            "def foo(...):\n"
            "```\n",
            stacklevel=2,
        )
        typechecker = None

    if fn is _sentinel:
        return ft.partial(jaxtyped, typechecker=typechecker)
    elif inspect.isclass(fn):
        if dataclasses.is_dataclass(fn) and typechecker is not None:
            # This does not check that the arguments passed to `__init__` match the
            # type annotations. There may be a custom user `__init__`, or a
            # dataclass-generated `__init__` used alongside
            # `equinox.field(converter=...)`

            init = fn.__init__

            @ft.wraps(init)
            def __init__(self, *args, **kwargs):
                init(self, *args, **kwargs)
                # `fn.__init__` is late-binding to the `__init__` function that
                # we're in now. (Or to someone else's monkey-patch.) Either way,
                # this checks that we're in the "top-level" `__init__`, and not one
                # that is being called via `super()`. We don't want to trigger too
                # early, before all fields have been assigned.
                #
                # We're not checking `if self.__class__ is fn` because Equinox
                # replaces the with a defrozen version of itself during `__init__`,
                # so the check wouldn't trigger.
                #
                # We're not doing this check by adding it to the end of the
                # metaclass `__call__`, because Python doesn't allow you
                # monkey-patch metaclasses.
                if self.__class__.__init__ is fn.__init__:
                    _check_dataclass_annotations(self, typechecker)

            fn.__init__ = __init__
        return fn
    # It'd be lovely if we could handle arbitrary descriptors, and not just the builtin
    # ones. Unfortunately that means returning a class instance with a __get__ method,
    # and that turns out to break loads of other things. See beartype issue #211 and
    # jaxtyping issue #71.
    elif isinstance(fn, classmethod):
        return classmethod(jaxtyped(fn.__func__, typechecker=typechecker))
    elif isinstance(fn, staticmethod):
        return staticmethod(jaxtyped(fn.__func__, typechecker=typechecker))
    elif isinstance(fn, property):
        if fn.fget is None:
            fget = None
        else:
            fget = jaxtyped(fn.fget, typechecker=typechecker)
        if fn.fset is None:
            fset = None
        else:
            fset = jaxtyped(fn.fset, typechecker=typechecker)
        if fn.fdel is None:
            fdel = None
        else:
            fdel = jaxtyped(fn.fdel, typechecker=typechecker)
        return property(fget=fget, fset=fset, fdel=fdel)
    else:
        if typechecker is None:
            # Probably being used in the old style as
            # ```
            # @jaxtyped
            # @typechecker
            # def foo(x: int): ...
            # ```
            # in which case make a best-effort attempt to add shape information for any
            # type errors.

            # we want to detect generators, and ignore return annotations on them,
            # to avoid issues with O(n) typechecking trying to typecheck yielded values
            wrp = fn
            while hasattr(wrp, "__wrapped__"):
                wrp = wrp.__wrapped__

            if inspect.isgeneratorfunction(wrp) or inspect.isasyncgenfunction(wrp):
                # just to make sure: check that fn has valid return annotations
                if hasattr(fn, "__annotations__") and ("return" in fn.__annotations__):
                    fn.__annotations__["return"] = _change_annotations_to_any(
                        fn.__annotations__["return"]
                    )

            signature = inspect.signature(fn)

            @ft.wraps(fn)
            def wrapped_fn(*args, **kwargs):  # pyright: ignore
                bound = signature.bind(*args, **kwargs)
                memos = push_shape_memo(bound.arguments)
                try:
                    return fn(*args, **kwargs)
                except Exception as e:
                    # add_note api is support from python 3.11+
                    if sys.version_info >= (3, 11) and _no_jaxtyping_note(e):
                        shape_info = shape_str(memos)
                        if shape_info != "":
                            msg = (
                                "The preceding error occurred within the scope of a "
                                "`jaxtyping.jaxtyped` function, and may be due to a "
                                "typecheck error. "
                            )
                            e.add_note(_jaxtyping_note_str(_spacer + msg + shape_info))
                    raise
                finally:
                    pop_shape_memo()

        else:
            # New-style
            # ```
            # @jaxtyped(typechecker=typechecker)
            # def foo(x: int): ...
            # ```
            # in which case we can do a better job reporting errors.

            full_signature = inspect.signature(fn)
            try:
                destring_annotations = get_type_hints(fn, include_extras=True)
            except NameError:
                # Best-effort attempt to destringify annotations.
                pass
            else:
                new_params = []
                for p_name, p_value in full_signature.parameters.items():
                    p_annotation = destring_annotations.get(p_name, p_value.annotation)
                    p_value = p_value.replace(annotation=p_annotation)
                    new_params.append(p_value)
                return_annotation = destring_annotations.get(
                    "return", full_signature.return_annotation
                )
                full_signature = full_signature.replace(
                    parameters=new_params, return_annotation=return_annotation
                )

            param_signature = full_signature.replace(
                return_annotation=inspect.Signature.empty
            )
            module = getattr(fn, "__module__", "generated")

            full_fn, output_name = _make_fn_with_signature(
                "check_return", full_signature, module, output=True
            )
            full_fn = typechecker(full_fn)

            param_fn = _make_fn_with_signature(
                "check_params", param_signature, module, output=False
            )
            param_fn = typechecker(param_fn)

            @ft.wraps(fn)
            def wrapped_fn(*args, **kwargs):
                if config.jaxtyping_disable:
                    return fn(*args, **kwargs)

                # Raise bind-time errors before we do any shape analysis. (I.e. skip
                # the pointless jaxtyping information for a non-typechecking failure.)
                bound = param_signature.bind(*args, **kwargs)

                memos = push_shape_memo(bound.arguments)
                try:
                    # First type-check just the parameters before the function is
                    # called.
                    try:
                        param_fn(*args, **kwargs)
                    except AnnotationError:
                        raise
                    except Exception as e:
                        argmsg = _get_problem_arg(
                            param_signature,
                            args,
                            kwargs,
                            bound.arguments,
                            module,
                            typechecker,
                        )
                        try:
                            name = fn.__name__
                        except AttributeError:
                            name = fn.__class__.__name__
                        param_values = _pformat(bound.arguments, short_self=True)
                        param_hints = _remove_typing(param_signature)
                        msg = (
                            "Type-check error whilst checking the parameters of "
                            f"{name}.{argmsg}\n"
                            "----------------------\n"
                            f"Called with parameters: {param_values}\n"
                            f"Parameter annotations: {param_hints}.\n"
                            + shape_str(memos)
                        )
                        if config.jaxtyping_remove_typechecker_stack:
                            raise TypeCheckError(msg) from None
                        else:
                            raise TypeCheckError(msg) from e

                    # Actually call the function.
                    out = fn(*args, **kwargs)

                    if full_signature.return_annotation is not inspect.Signature.empty:
                        # Now type-check the return value. We need to include the
                        # parameters in the type-checking here in case there are any
                        # type variables shared across the parameters and return.
                        #
                        # Incidentally this does mean that if `fn` mutates its arguments
                        # so that they no longer satisfy their type annotations, this
                        # will throw an error here. But that's like, super weird, so
                        # don't do that. An error in that scenario is probably still
                        # desirable.
                        #
                        # There is a small performance concern here when used in
                        # non-jit'd contexts, like PyTorch, due to the duplicate
                        # checking of the parameters. Unfortunately there doesn't seem
                        # to be a way around that, so c'est la vie.
                        kwargs[output_name] = out
                        try:
                            full_fn(*args, **kwargs)
                        except AnnotationError:
                            raise
                        except Exception as e:
                            try:
                                name = fn.__name__
                            except AttributeError:
                                name = fn.__class__.__name__
                            param_values = _pformat(bound.arguments, short_self=True)
                            return_value = _pformat(out, short_self=False)
                            param_hints = _remove_typing(param_signature)
                            return_hint = _remove_typing(
                                full_signature.return_annotation
                            )
                            if return_hint.startswith(
                                "<class '"
                            ) and return_hint.endswith("'>"):
                                return_hint = return_hint[8:-2]
                            msg = (
                                "Type-check error whilst checking the return value "
                                f"of {name}.\n"
                                f"Actual value: {return_value}\n"
                                f"Expected type: {return_hint}.\n"
                                "----------------------\n"
                                f"Called with parameters: {param_values}\n"
                                f"Parameter annotations: {param_hints}.\n"
                                + shape_str(memos)
                            )
                            if config.jaxtyping_remove_typechecker_stack:
                                raise TypeCheckError(msg) from None
                            else:
                                raise TypeCheckError(msg) from e

                    return out
                finally:
                    pop_shape_memo()

        return wrapped_fn


# Recursively parse all the parts of an annotation, and mark all the jaxtyping
# annotations as not needing instance checks, replacing them with
# 'typing.Any'. All other non-jaxtyping annotations are left as is
def _change_annotations_to_any(ann):
    if not inspect.isclass(ann):
        class_of_ann = get_origin(ann)
    else:
        class_of_ann = ann

    if isinstance(class_of_ann, _MetaAbstractArray):
        return Any

    if hasattr(ann, "__args__"):
        new_args = [_change_annotations_to_any(sub) for sub in get_args(ann)]
        setattr(ann, "__args__", tuple(new_args))

    return ann


class _JaxtypingContext:
    def __enter__(self):
        push_shape_memo({})

    def __exit__(self, exc_type, exc_value, exc_tb):
        pop_shape_memo()


def _check_dataclass_annotations(self, typechecker):
    """Creates and calls a function that checks the attributes of `self`

    `self` should be a dataclass instance. `typechecker` should be e.g.
    `beartype.beartype` or `typeguard.typechecked`.
    """
    parameters = [inspect.Parameter("self", inspect.Parameter.POSITIONAL_OR_KEYWORD)]
    values = {}
    for field in dataclasses.fields(self):
        annotation = field.type
        if isinstance(annotation, str):
            # Don't check stringified annotations. These are basically impossible to
            # resolve correctly, so just skip them.
            continue
        if get_origin(annotation) is type:
            args = get_args(annotation)
            if len(args) == 1 and isinstance(args[0], str):
                # We also special-case this one kind of partially-stringified type
                # annotation, so as to support Equinox <v0.11.1.
                # This was fixed in Equinox in
                # https://github.com/patrick-kidger/equinox/pull/543
                continue
        try:
            value = getattr(self, field.name)  # noqa: F841
        except AttributeError:
            continue  # allow uninitialised fields, which are allowed on dataclasses

        parameters.append(
            inspect.Parameter(
                field.name,
                inspect.Parameter.POSITIONAL_OR_KEYWORD,
                annotation=field.type,
            )
        )
        values[field.name] = value

    signature = inspect.Signature(parameters)
    module = self.__class__.__module__
    f = _make_fn_with_signature(
        self.__class__.__name__, signature, module, output=False
    )
    f = jaxtyped(f, typechecker=typechecker)
    f(self, **values)


def _make_fn_with_signature(
    name: str, signature: inspect.Signature, module: str, output: bool
):
    """Dynamically creates a function `fn` with name `name` and signature `signature`.

    If `output=True` then `fn` will consume an additional keyword-only argument (in
    addition to the provided signature), and will directly return this argument. In this
    case the returned value from `_make_fn_with_signature` is a 2-tuple of `(fn, name)`,
    where `fn` is the generated function, and `name` is the name of this extra argument.

    If `output=False` then `fn` will just have a single `pass` statement, and the
    returned value from `_make_fn_with_signature` will just be `fn`.

    ---

    Note that this function operates by dynamically creating and eval'ing a string, not
    simply by assigning `__signature__` and `__annotations__`. The latter is enough for
    typeguard (at least v2), but does not work with beartype (at least v16).
    """
    pos = []
    pos_or_key = []
    varpos = []
    key = []
    varkey = []
    for p in signature.parameters.values():
        if p.kind == inspect.Parameter.POSITIONAL_ONLY:
            pos.append(p)
        elif p.kind == inspect.Parameter.POSITIONAL_OR_KEYWORD:
            pos_or_key.append(p)
        elif p.kind == inspect.Parameter.VAR_POSITIONAL:
            varpos.append(p)
        elif p.kind == inspect.Parameter.KEYWORD_ONLY:
            key.append(p)
        elif p.kind == inspect.Parameter.VAR_KEYWORD:
            varkey.append(p)
        else:
            assert False

    param_names = frozenset(signature.parameters.keys())
    if output:
        output_name = _gensym(param_names, prefix="ret")
        outstr = "return " + output_name
        param_names = param_names | frozenset({output_name})
        key.append(inspect.Parameter(output_name, kind=inspect.Parameter.KEYWORD_ONLY))
    else:
        outstr = "pass"

    scope = {name: None}
    name_to_annotation = {}
    name_to_default = {}
    param_triples = (
        (p.name, p.annotation, p.default) for p in signature.parameters.values()
    )
    if output:
        triples = it.chain(
            param_triples,
            [
                ("return", signature.return_annotation, inspect.Signature.empty),
                (output_name, Any, inspect.Signature.empty),
            ],
        )
    else:
        triples = it.chain(
            param_triples,
            [("return", signature.return_annotation, inspect.Signature.empty)],
        )
    for p_name, p_annotation, p_default in triples:
        annotation_name = _gensym(frozenset(scope.keys()) | param_names, prefix="T")
        name_to_annotation[p_name] = annotation_name
        if p_annotation is inspect.Signature.empty or isinstance(p_annotation, str):
            # If we have a stringified annotation here it's because the get_type_hints
            # lookup above failed. Typically this occurs when using a local variable as
            # the annotation. In this case we really have no idea what the annotation
            # refers to, so just set it to Any.
            # This does mean that we don't handle partially-stringified local
            # annotations, e.g. `type["Foo"]` for some local type `Foo`. Those will
            # probably just error out. Nothing better we can do about that
            # unfortunately.
            scope[annotation_name] = Any
        else:
            scope[annotation_name] = p_annotation
        default_name = _gensym(frozenset(scope.keys()) | param_names, prefix="default")
        name_to_default[p_name] = default_name
        scope[default_name] = p_default

    argstr_pieces = []
    if len(pos) > 0:
        for p in pos:
            argstr_pieces.append(_make_argpiece(p, name_to_annotation, name_to_default))
        argstr_pieces.append("/")
    if len(pos_or_key) > 0:
        for p in pos_or_key:
            argstr_pieces.append(_make_argpiece(p, name_to_annotation, name_to_default))
    if len(varpos) == 1:
        [p] = varpos
        argstr_pieces.append(
            "*" + _make_argpiece(p, name_to_annotation, name_to_default)
        )
    else:
        assert len(varpos) == 0
        if len(key) > 0:
            argstr_pieces.append("*")
    if len(key) > 0:
        for p in key:
            argstr_pieces.append(_make_argpiece(p, name_to_annotation, name_to_default))
    if len(varkey) == 1:
        [p] = varkey
        argstr_pieces.append(
            "**" + _make_argpiece(p, name_to_annotation, name_to_default)
        )
    else:
        assert len(varkey) == 0
    argstr = ", ".join(argstr_pieces)

    if signature.return_annotation is inspect.Signature.empty:
        retstr = ""
    else:
        retstr = f"-> {name_to_annotation['return']}"

    fnstr = f"def {name}({argstr}){retstr}:\n    {outstr}"
    exec(fnstr, scope)
    fn = scope[name]
    fn.__module__ = module
    assert fn is not None
    if output:
        return fn, output_name
    else:
        return fn


def _gensym(names: frozenset[str], prefix: str) -> str:
    assert prefix.isidentifier()
    output_index = 0
    output_name = prefix + str(output_index)
    while output_name in names:
        output_index += 1
        output_name = prefix + str(output_index)
    assert output_name.isidentifier()
    return output_name


def _make_argpiece(p, name_to_annotation, name_to_default):
    if p.default is inspect.Signature.empty:
        return f"{p.name}: {name_to_annotation[p.name]}"
    else:
        return f"{p.name}: {name_to_annotation[p.name]} = {name_to_default[p.name]}"


def _get_problem_arg(
    param_signature: inspect.Signature, args, kwargs, arguments, module, typechecker
) -> str:
    """Determines which argument was likely to be the problematic one responsible for
    raising a type-check error.
    """
    # No performance concerns, as this is only used when we're about to raise an error
    # anyway.
    for keep_name in param_signature.parameters.keys():
        new_parameters = []
        keep_annotation = sentinel = object()
        for p_name, p in param_signature.parameters.items():
            if p_name == keep_name:
                new_parameters.append(
                    inspect.Parameter(p.name, p.kind, annotation=p.annotation)
                )
                assert keep_annotation is sentinel
                keep_annotation = _remove_typing(p.annotation)
            else:
                new_parameters.append(inspect.Parameter(p.name, p.kind))
        assert keep_annotation is not sentinel
        new_signature = inspect.Signature(new_parameters)
        fn = _make_fn_with_signature(
            "check_single_arg", new_signature, module, output=False
        )
        fn = typechecker(fn)  # but no `jaxtyped`; keep the same environment.
        try:
            fn(*args, **kwargs)
        except Exception:
            keep_value = _pformat(arguments[keep_name], short_self=False)
            return (
                f"\nThe problem arose whilst typechecking parameter '{keep_name}'.\n"
                f"Actual value: {keep_value}\n"
                f"Expected type: {keep_annotation}."
            )
    else:
        # Could not localise the problem to a single argument -- probably due to
        # e.g. a mismatched typevar, which each individual argument is okay with.
        return ""


def _remove_typing(x):
    x = str(x)
    x = x.replace(" jaxtyping.", " ")
    x = x.replace("[jaxtyping.", "[")
    x = x.replace("'jaxtyping.", "'")
    x = x.replace(" typing.", " ")
    x = x.replace("[typing.", "[")
    x = x.replace("'typing.", "'")
    return x


def _pformat(x, short_self: bool):
    # No performance concerns from delayed imports -- this is only used when we're about
    # to raise an error anyway.
    try:
        # TODO(kidger): this is pretty ugly. We have a circular dependency
        # equinox->jaxtyping->equinox. We could consider moving all the pretty-printing
        # code from equinox into jaxtyping maybe? Or into some shared dependency?
        import equinox as eqx

        pformat = eqx.tree_pformat
        if short_self:
            try:
                self = x["self"]
            except KeyError:
                pass
            else:
                is_self = lambda y: y is self
                pformat = ft.partial(pformat, truncate_leaf=is_self)
    except Exception:
        import pprint

        pformat = ft.partial(pprint.pformat, indent=2, compact=True)
    return pformat(x)


class _jaxtyping_note_str(str):
    """Used with `_no_jaxtyping_note` to flag that a note came from jaxtyping."""


def _no_jaxtyping_note(e: Exception) -> bool:
    """Checks if any of the exception's notes are from jaxtyping."""
    try:
        notes = e.__notes__
    except AttributeError:
        return True
    else:
        for note in notes:
            if isinstance(note, _jaxtyping_note_str):
                return False
        return True


_spacer = "--------------------\n"<|MERGE_RESOLUTION|>--- conflicted
+++ resolved
@@ -26,7 +26,11 @@
 import warnings
 from typing import Any, get_args, get_origin, get_type_hints, overload
 
-<<<<<<< HEAD
+from ._array_types import _MetaAbstractArray
+from ._config import config
+from ._errors import AnnotationError, TypeCheckError
+from ._storage import pop_shape_memo, push_shape_memo, shape_str
+
 
 try:
     import jax._src.traceback_util as traceback_util
@@ -34,14 +38,6 @@
     pass
 else:
     traceback_util.register_exclusion(__file__)
-
-
-from ._array_types import _MetaAbstractArray
-=======
->>>>>>> ff3ded32
-from ._config import config
-from ._errors import AnnotationError, TypeCheckError
-from ._storage import pop_shape_memo, push_shape_memo, shape_str
 
 
 class _Sentinel:
